--- conflicted
+++ resolved
@@ -6,11 +6,8 @@
   push:
     branches: [ main, dev ]
   pull_request:
-<<<<<<< HEAD
     branches: [ main, dev ]
-=======
-    branches: [ main, dev ] 
->>>>>>> 171956fb
+
 
 jobs:
   test-and-analyze:
@@ -69,24 +66,17 @@
         args: >
           -Dsonar.projectKey=ozanunal0_viper
           -Dsonar.projectName=viper
-<<<<<<< HEAD
-=======
+
           -Dsonar.organization=${{ secrets.SONAR_ORGANIZATION }}
           -Dsonar.projectVersion=${{ env.PROJECT_VERSION }}
           -Dsonar.python.version=${{ env.PYTHON_VERSION }}
           -Dsonar.python.coverage.reportPaths=coverage.xml
->>>>>>> 171956fb
           -Dsonar.sources=src
           -Dsonar.tests=tests
           -Dsonar.python.coverage.reportPaths=coverage.xml
           -Dsonar.coverage.exclusions=**/tests/**,**/test_*.py
           -Dsonar.qualitygate.wait=true
-<<<<<<< HEAD
 
-=======
-          -Dsonar.issuesReport.console.enable=true
-          
->>>>>>> 171956fb
     - name: Upload coverage reports to Codecov
       uses: codecov/codecov-action@v5
       with:
